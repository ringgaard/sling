--- conflicted
+++ resolved
@@ -477,7 +477,6 @@
       }
     }
 
-<<<<<<< HEAD
     // Infer shape for reference operation.
     if (op->type == "Reference") {
       if (op->indegree() == 1 && op->outdegree() == 1) {
@@ -486,14 +485,15 @@
         ref->type = external->type;
         ref->shape = external->shape;
         ref->ref = true;
-=======
+      }
+    }
+
     // Infer shape for tf.fill(dims, value).
     if (op->type == "Fill") {
       std::vector<int> dims;
       if (op->indegree() == 2 && op->outdegree() == 1 &&
           op->inputs[0]->GetData(&dims)) {
         op->outputs[0]->shape = Shape(dims);
->>>>>>> 137e93e0
         return true;
       }
     }
