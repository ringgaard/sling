--- conflicted
+++ resolved
@@ -85,24 +85,14 @@
 }
 
 // z = x / y
-<<<<<<< HEAD
-// dx = dz
-// dy = (-x / y^2) * dz
-=======
 // dx = y * dz
 // dy = (-x / y^2) * dz = -z / y * dz
->>>>>>> 3026c2dc
 void div_grad(Flow::Operation *op, Gradients *g) {
   auto x = op->inputs[0];
   auto y = op->inputs[1];
   auto z = op->outputs[0];
-<<<<<<< HEAD
-  g->add(x, g->d(z));
-  g->add(y, g->Mul(g->d(z), g->Div(g->Neg(g->v(x)),g->Square(g->v(y)))));
-=======
   g->add(x, g->Mul(g->d(z), g->v(y)));
   g->add(y, g->Mul(g->d(z), g->Div(g->Neg(g->v(z)), g->v(y))));
->>>>>>> 3026c2dc
 }
 
 // y = x^ 2
