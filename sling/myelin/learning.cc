// Copyright 2018 Google Inc.
//
// Licensed under the Apache License, Version 2.0 (the "License");
// you may not use this file except in compliance with the License.
// You may obtain a copy of the License at
//
//     http://www.apache.org/licenses/LICENSE-2.0
//
// Unless required by applicable law or agreed to in writing, software
// distributed under the License is distributed on an "AS IS" BASIS,
// WITHOUT WARRANTIES OR CONDITIONS OF ANY KIND, either express or implied.
// See the License for the specific language governing permissions and
// limitations under the License.

#include "sling/myelin/learning.h"

#include "sling/base/logging.h"
#include "sling/myelin/builder.h"

namespace sling {
namespace myelin {

void CrossEntropyLoss::Build(Flow *flow,
                             Flow::Variable *logits,
                             Flow::Variable *dlogits) {
  // Assume logits batch dimension is one.
  CHECK_EQ(logits->rank(), 2);
  CHECK(logits->shape == dlogits->shape);
  int size = logits->dim(1);

  // Build loss and loss gradient computation.
  FlowBuilder tf(flow, name_);

  // Inputs are logits and target label.
  auto *input = tf.Placeholder("logits", DT_FLOAT, {1, size});
  input->set_ref();
  auto *target = tf.Placeholder("target", DT_INT32, {});

  // Compute softmax for logits.
  auto *softmax = tf.Softmax(tf.Reshape(input, {size}));

  // Compute loss (negative log-likelihood).
  auto *loss = tf.Name(tf.Neg(tf.Log(tf.Slice(softmax, target, {1}))), "loss");
  loss->set_out();

  // Compute gradient.
  auto *gradient = tf.Sub(softmax, tf.OneHot(target, size));
  auto *output = tf.Name(tf.Reshape(gradient, {1, size}), "d_logits");
  output->set_ref();

  // Connect input and output logits.
  flow->Connect({logits, input});
  flow->Connect({dlogits, output});

  // Loss is only needed at training-time.
  tf.func()->set_training();
}

void CrossEntropyLoss::Initialize(const Network &network) {
  // Get loss computation cell.
  cell_ = network.GetCell(name_);

  // Get tensors.
  logits_ = network.GetParameter(name_ + "/logits");
  target_ = network.GetParameter(name_ + "/target");
  loss_ = network.GetParameter(name_ + "/loss");
  dlogits_ = network.GetParameter(name_ + "/d_logits");
}

float CrossEntropyLoss::Compute(float *logits, int target,
                                float *dlogits) const {
  Instance data(cell_);
  data.SetReference(logits_, logits);
  data.SetReference(dlogits_, dlogits);
  *data.Get<int>(target_) = target;
  data.Compute();
  return *data.Get<float>(loss_);
}

void Optimizer::Build(Flow *flow) {
  // Build mapping from learnable variable to gradient for variable.
  FlowBuilder tf(flow, name_);
  GradientMap gradmap;
  for (Flow::Variable *var : flow->vars()) {
    if (!var->learnable()) continue;

    // Get gradient variable for learnable variable.
    Flow::Variable *dvar = flow->GradientVar(var);
    CHECK(dvar != nullptr) << "No gradient found for " << var->name;

    // Find function for gradient variable.
    Flow::Operation *producer = nullptr;
    if (dvar->producer != nullptr) {
      producer = dvar->producer;
    } else if (!dvar->consumers.empty()) {
      producer = dvar->consumers[0];
    }
    CHECK(producer != nullptr) << "No producer for gradient " << dvar->name;
    Flow::Function *func = producer->func;
    CHECK(func != nullptr) << "No producer function for gradient "
                           << dvar->name;

    // Add instance variables for producer functions.
    if (instance_[func] == nullptr) instance_[func] = tf.Instance(func);

    // Add reference to gradient in update function.
    gradmap[var] = tf.Ref(instance_[func], dvar);
  }

  // Optionally add gradient clipping.
<<<<<<< HEAD
  if (clipping_threshold_ != 0.0) {
    auto *threshold = tf.Name(tf.Const(clipping_threshold_), "threshold");
    for (auto &it : gradmap) {
      auto &dv = it.second;
      auto *norm = tf.Norm(dv);
      auto *clip = tf.Div(threshold, tf.Maximum(norm, threshold));
      dv = tf.Mul(dv, clip);
=======
  if (clipping_threshold_ != 0.0 && !gradmap.empty()) {
    auto *threshold = tf.Name(tf.Const(clipping_threshold_), "threshold");
    if (local_clipping_) {
      // Clip each weight tensor separately.
      for (auto &it : gradmap) {
        auto &dv = it.second;
        auto *norm = tf.Norm(dv);
        auto *clip = tf.Div(threshold, tf.Maximum(norm, threshold));
        dv = tf.Mul(dv, clip);
      }
    } else {
      // Compute global norm over all gradient tensors.
      Flow::Variable *sum = nullptr;
      for (auto &it : gradmap) {
        auto &dv = it.second;
        auto *squared_sum = tf.Sum(tf.Square(dv));
        if (sum == nullptr) {
          sum = squared_sum;
        } else {
          sum = tf.Add(sum, squared_sum);
        }
      }
      auto *norm = tf.Sqrt(sum);

      // Clip gradients by global norm.
      auto *clip = tf.Div(threshold, tf.Maximum(norm, threshold));
      for (auto &it : gradmap) {
        auto &dv = it.second;
        dv = tf.Mul(dv, clip);
      }
>>>>>>> 99c7ab73
    }
  }

  // Build optimizer.
  BuildOptimizer(gradmap, &tf);

  // Optimizer is only needed at training-time.
  tf.func()->set_training();
}

void Optimizer::Initialize(const Network &network) {
  // Get cell for update.
  Cell *cell = network.GetCell(name_);

  // Create data instance for update.
  data_ = new Instance(cell);

  // Create mapping from gradient computation cell to instance variable in
  // update cell.
  for (auto it : instance_) {
    Cell *gradient_cell = network.GetCell(it.first->name);
    Tensor *gradient_instance = cell->GetParameter(it.second->name);
    refs_[gradient_cell] = gradient_instance;
  }

  // Initialize optimizer.
  InitializeOptimizer();
}

void Optimizer::Apply(const std::vector<Instance *> &gradients) {
  // Set instance references to gradients in update.
  for (Instance *g : gradients) {
    auto f = refs_.find(g->cell());
    CHECK(f != refs_.end()) << g->cell()->name();
    data_->Set(f->second, g);
  }

  // Apply gradient update to learnable parameters.
  data_->Compute();
}

void GradientDescentOptimizer::BuildOptimizer(const GradientMap &gradmap,
                                              FlowBuilder *update) {
  // Add learning rate to update function.
  FlowBuilder &tf = *update;
  auto *alpha = tf.Var("alpha", DT_FLOAT, {})->set_in()->set_out();
  auto *multiplier = tf.Neg(alpha);

  // Update learnable variables from gradients.
  for (auto it : gradmap) {
    auto *v = it.first;
    auto *dv = it.second;

    // Add scaled gradient to parameters.
    if (lambda_ != 0.0) {
      tf.Assign(v, tf.Add(tf.Mul(tf.Sub(tf.One(), tf.Const(lambda_)), v),
                          tf.Mul(dv, multiplier)));
    } else {
      tf.AssignAdd(v, tf.Mul(dv, multiplier));
    }
  }
}

void GradientDescentOptimizer::InitializeOptimizer() {
  // Set initial learning rate.
  alpha_ = GetParameter(name_ + "/alpha");
  *data_->Get<float>(alpha_) = lr_;
}

float GradientDescentOptimizer::DecayLearningRate() {
  float &lr = *data_->Get<float>(alpha_);
  lr *= decay_;
  return lr;
}

void MomentumOptimizer::BuildOptimizer(const GradientMap &gradmap,
                                       FlowBuilder *update) {
  // Momentum update rule:
  //   t <- t + 1
  //   v_t <- momentum * v_{t-1} + alpha * dv
  //   var <- var - v_t
  //
  // See also: http://ruder.io/optimizing-gradient-descent/index.html#momentum
  FlowBuilder &tf = *update;

  // Add hyperparameter inputs.
  auto *alpha = tf.Var("alpha", DT_FLOAT, {})->set_in()->set_out();
  auto *gamma = tf.Name(tf.Const(momentum_), "gamma");

  // Update learnable variables from gradients.
  int i = 0;
  for (auto it : gradmap) {
    auto *var = it.first;
    auto *dv = it.second;

    // Reference to previous update.
    auto *v_in = tf.Var("vin" + std::to_string(i), DT_FLOAT, var->shape);
    v_in->set_in()->set_ref();

    // Blend current and new update.
    auto *v_out = tf.Add(tf.Mul(gamma, v_in), tf.Mul(alpha, dv));
    v_out->set_out();
    tf.Name(v_out, "vout" + std::to_string(i));

    // Update parameters.
    tf.Assign(var, tf.Sub(var, v_out));
    i++;

    // Link input to output.
    tf.flow()->Connect({v_in, v_out});
  }
  num_linked_ = i;
}

void MomentumOptimizer::InitializeOptimizer() {
  // Set initial learning rate.
  alpha_ = GetParameter(name_ + "/alpha");
  *data_->Get<float>(alpha_) = lr_;

  // Link input and output.
  for (int i = 0; i < num_linked_; ++i) {
    Tensor *vin = GetParameter(name_ + "/vin" + std::to_string(i));
    Tensor *vout = GetParameter(name_ + "/vout" + std::to_string(i));
    data_->SetReference(vin, data_->GetAddress(vout));
  }
}

void MomentumOptimizer::Apply(const std::vector<Instance *> &gradients) {
  Optimizer::Apply(gradients);
}

float MomentumOptimizer::DecayLearningRate() {
  float &lr = *data_->Get<float>(alpha_);
  lr *= decay_;
  return lr;
}

void AdamOptimizer::BuildOptimizer(const GradientMap &gradmap,
                                   FlowBuilder *update) {
  // Adam update rule:
  //   t <- t + 1
  //   lr_t <- learning_rate * sqrt(1 - beta2^t) / (1 - beta1^t)
  //   m_t <- beta1 * m_{t-1} + (1 - beta1) * dv
  //   v_t <- beta2 * v_{t-1} + (1 - beta2) * dv^2
  //   var <- var - lr_t * m_t / (sqrt(v_t) + epsilon)
  //
  // See also: http://ruder.io/optimizing-gradient-descent/index.html#adam
  FlowBuilder &tf = *update;

  // Add hyperparameter inputs.
  auto *alpha = tf.Var("alpha", DT_FLOAT, {})->set_in()->set_out();
  auto *beta1 = tf.Name(tf.Const(beta1_), "beta1");
  auto *beta2 = tf.Name(tf.Const(beta2_), "beta2");
  auto *epsilon = tf.Name(tf.Const(epsilon_), "epsilon");

  auto *one_minus_beta1 = tf.Sub(tf.One(), beta1);
  auto *one_minus_beta2 = tf.Sub(tf.One(), beta2);

  // Decay beta1 and beta2.
  auto *beta1_t_var = tf.Var("beta1_t", DT_FLOAT, {});
  auto *beta2_t_var = tf.Var("beta2_t", DT_FLOAT, {});
  auto *beta1_t = tf.Accumulate(beta1_t_var, tf.Mul(beta1_t_var, beta1));
  auto *beta2_t = tf.Accumulate(beta2_t_var, tf.Mul(beta2_t_var, beta2));

  // Compute learning rate.
  auto *lr = tf.Mul(alpha, tf.Div(tf.Sqrt(tf.Sub(tf.One(), beta2_t)),
                                  tf.Sub(tf.One(), beta1_t)));

  // Update learnable variables from gradients.
  int i = 0;
  for (auto it : gradmap) {
    auto *var = it.first;
    auto *dv = it.second;

    // Aggregate mean and variance.
    auto *m_var = tf.Var("m" + std::to_string(i), dv->type, dv->shape);
    auto *mw = one_minus_beta1;
    auto *m = tf.Accumulate(m_var, tf.Add(tf.Mul(m_var, beta1),
                                          tf.Mul(dv, mw)));

    auto *v_var = tf.Var("v" + std::to_string(i), dv->type, dv->shape);
    auto *vw = one_minus_beta2;
    auto *v = tf.Accumulate(v_var, tf.Add(tf.Mul(v_var, beta2),
                                          tf.Square(tf.Mul(dv, vw))));

    // Update parameters.
    auto *delta = tf.Div(tf.Mul(m, lr), tf.Add(tf.Sqrt(v), epsilon));
    tf.Assign(var, tf.Sub(var, delta));
    i++;
  }
}

void AdamOptimizer::InitializeOptimizer() {
  // Set initial learning rate.
  alpha_ = GetParameter(name_ + "/alpha");
  *data_->Get<float>(alpha_) = lr_;

  // Initialize bias correction parameters.
  auto *beta1_t = GetParameter(name_ + "/beta1_t");
  auto *beta2_t = GetParameter(name_ + "/beta2_t");
  *data_->Get<float>(beta1_t) = 1.0;
  *data_->Get<float>(beta2_t) = 1.0;
}

void AdamOptimizer::Apply(const std::vector<Instance *> &gradients) {
  Optimizer::Apply(gradients);
}

float AdamOptimizer::DecayLearningRate() {
  float &lr = *data_->Get<float>(alpha_);
  lr *= decay_;
  return lr;
}

}  // namespace myelin
}  // namespace sling
<|MERGE_RESOLUTION|>--- conflicted
+++ resolved
@@ -108,15 +108,6 @@
   }
 
   // Optionally add gradient clipping.
-<<<<<<< HEAD
-  if (clipping_threshold_ != 0.0) {
-    auto *threshold = tf.Name(tf.Const(clipping_threshold_), "threshold");
-    for (auto &it : gradmap) {
-      auto &dv = it.second;
-      auto *norm = tf.Norm(dv);
-      auto *clip = tf.Div(threshold, tf.Maximum(norm, threshold));
-      dv = tf.Mul(dv, clip);
-=======
   if (clipping_threshold_ != 0.0 && !gradmap.empty()) {
     auto *threshold = tf.Name(tf.Const(clipping_threshold_), "threshold");
     if (local_clipping_) {
@@ -147,7 +138,6 @@
         auto &dv = it.second;
         dv = tf.Mul(dv, clip);
       }
->>>>>>> 99c7ab73
     }
   }
 
