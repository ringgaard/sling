--- conflicted
+++ resolved
@@ -27,11 +27,7 @@
   // Token types.
   enum TokenType {
     // Literal types.
-<<<<<<< HEAD
-    STRING_TOKEN = 260,
-=======
     STRING_TOKEN = FIRST_AVAILABLE_TOKEN_TYPE,
->>>>>>> ec977591
     INTEGER_TOKEN,
     FLOAT_TOKEN,
     SYMBOL_TOKEN,
