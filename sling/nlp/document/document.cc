// Copyright 2017 Google Inc.
//
// Licensed under the Apache License, Version 2.0 (the "License");
// you may not use this file except in compliance with the License.
// You may obtain a copy of the License at
//
//     http://www.apache.org/licenses/LICENSE-2.0
//
// Unless required by applicable law or agreed to in writing, software
// distributed under the License is distributed on an "AS IS" BASIS,
// WITHOUT WARRANTIES OR CONDITIONS OF ANY KIND, either express or implied.
// See the License for the specific language governing permissions and
// limitations under the License.

#include "sling/nlp/document/document.h"

#include <algorithm>
#include <string>
#include <vector>

#include "sling/base/logging.h"
#include "sling/base/types.h"
#include "sling/frame/object.h"
#include "sling/frame/store.h"
#include "sling/nlp/document/fingerprinter.h"
#include "sling/nlp/document/token-properties.h"

namespace sling {
namespace nlp {

uint64 Token::Fingerprint() const {
  // Compute token fingerprint if not already done.
  if (fingerprint_ == 0) fingerprint_ = Fingerprinter::Fingerprint(word_);
  return fingerprint_;
}

CaseForm Token::Form() const {
  if (form_ == CASE_INVALID) {
    form_ = UTF8::Case(word_);

    // Case for first token in a sentence is indeterminate.
    if (initial() && form_ == CASE_TITLE) form_ = CASE_NONE;
  }
  return form_;
}

void Span::Evoke(const Frame &frame) {
  mention_.Add(document_->names_->n_evokes, frame);
  document_->AddMention(frame.handle(), this);
}

void Span::Evoke(Handle frame) {
  mention_.Add(document_->names_->n_evokes, frame);
  document_->AddMention(frame, this);
}

Frame Span::Evoked(Handle type) const {
  Handle n_evokes = document_->names_->n_evokes.handle();
  for (const Slot &slot : mention_) {
    if (slot.name != n_evokes) continue;
    Frame frame(document_->store(), slot.value);
    if (frame.IsA(type)) return frame;
  }

  return Frame::nil();
}

Frame Span::Evoked(const Name &type) const {
  Handle n_evokes = document_->names_->n_evokes.handle();
  for (const Slot &slot : mention_) {
    if (slot.name != n_evokes) continue;
    Frame frame(document_->store(), slot.value);
    if (frame.IsA(type)) return frame;
  }

  return Frame::nil();
}

Frame Span::Evoked() const {
  Handle n_evokes = document_->names_->n_evokes.handle();
  for (const Slot &slot : mention_) {
    if (slot.name == n_evokes) {
      return Frame(document_->store(), slot.value);
    }
  }

  return Frame::nil();
}

void Span::AllEvoked(Handles *evoked) const {
  evoked->clear();
  Handle n_evokes = document_->names_->n_evokes.handle();
  for (const Slot &slot : mention_) {
    if (slot.name == n_evokes) {
      evoked->push_back(slot.value);
    }
  }
}

bool Span::Evokes(Handle type) const {
  Handle n_evokes = document_->names_->n_evokes.handle();
  for (const Slot &slot : mention_) {
    if (slot.name != n_evokes) continue;
    Frame frame(document_->store(), slot.value);
    if (frame.IsA(type)) return true;
  }

  return false;
}

bool Span::Evokes(const Name &type) const {
  Handle n_evokes = document_->names_->n_evokes.handle();
  for (const Slot &slot : mention_) {
    if (slot.name != n_evokes) continue;
    Frame frame(document_->store(), slot.value);
    if (frame.IsA(type)) return true;
  }

  return false;
}

string Span::GetText() const {
  return document_->PhraseText(begin_, end_);
}

uint64 Span::Fingerprint() const {
  // Check for cached fingerprint.
  if (fingerprint_ != 0) return fingerprint_;

  // Compute span fingerprint.
  uint64 fp = document_->PhraseFingerprint(begin_, end_);
  fingerprint_ = fp;
  return fp;
}

CaseForm Span::Form() const {
  if (form_ == CASE_INVALID) form_ = document_->Form(begin_, end_);
  return form_;
}

Document::Document(Store *store, const DocumentNames *names)
    : themes_(store), names_(names) {
  // Bind names.
  if (names_ == nullptr) {
    names_ = new DocumentNames(store);
  } else {
    names_->AddRef();
  }

  // Build empty document.
  Builder builder(store);
  builder.AddIsA(names_->n_document);
  top_ = builder.Create();
}

Document::Document(const Frame &top, const DocumentNames *names)
    : top_(top), themes_(top.store()), names_(names) {
  // Bind names.
  if (names_ == nullptr) {
    names_ = new DocumentNames(top.store());
  } else {
    names_->AddRef();
  }

  // Add document frame if it is missing.
  if (!top_.valid()) {
    Builder builder(store());
    builder.AddIsA(names_->n_document);
    top_ = builder.Create();
  }

  // Get document text.
  text_ = top_.GetString(names_->n_text);

  // Get tokens.
  Array tokens = top_.Get(names_->n_tokens).AsArray();
  if (tokens.valid()) {
    // Initialize tokens.
    int num_tokens = tokens.length();
    tokens_.resize(num_tokens);
    for (int i = 0; i < num_tokens; ++i) {
      // Get token information from token frame.
      Handle h = tokens.get(i);
      FrameDatum *token = store()->GetFrame(h);
      Handle word = token->get(names_->n_word.handle());
      Handle start = token->get(names_->n_start.handle());
      Handle size = token->get(names_->n_size.handle());
      Handle brk = token->get(names_->n_break.handle());
      Handle style = token->get(names_->n_style.handle());

      // Fill token from frame.
      Token &t = tokens_[i];
      t.document_ = this;
      t.handle_ = h;
      t.index_ = i;
      if (!start.IsNil()) {
        t.begin_ = start.AsInt();
        t.end_ = t.begin_ + (size.IsNil() ? 1 : size.AsInt());
      } else {
        t.begin_ = -1;
        t.end_ = -1;
      }
      if (!word.IsNil()) {
        StringDatum *str = store()->GetString(word);
        t.word_.assign(str->data(), str->size());
      } else if (t.begin_ != -1 && t.end_ != -1) {
        t.word_ = text_.substr(t.begin_, t.end_ - t.begin_);
      }
      if (!brk.IsNil()) {
        t.brk_ = static_cast<BreakType>(brk.AsInt());
      } else {
        t.brk_ = i == 0 ? NO_BREAK : SPACE_BREAK;
      }
      if (!style.IsNil()) {
        t.style_ = style.AsInt();
      } else {
        t.style_ = 0;
      }
      t.fingerprint_ = 0;
      t.form_ = CASE_INVALID;
      t.span_ = nullptr;
    }
  }

  // Add themes and spans from document.
  FrameDatum *frame = store()->GetFrame(top_.handle());
  for (const Slot *slot = frame->begin(); slot < frame->end(); ++slot) {
    if (slot->name ==  names_->n_mention.handle()) {
      // Get token span.
      FrameDatum *mention = store()->GetFrame(slot->value);
      Handle start = mention->get(names_->n_begin.handle());
      Handle length = mention->get(names_->n_length.handle());
      int begin = start.AsInt();
      int end = length.IsNil() ? begin + 1 : begin + length.AsInt();

      // Add phrase span.
      Span *span = Insert(begin, end);
      CHECK(span != nullptr) << "Crossing span: " << begin << "," << end;
      span->mention_ = Frame(store(), mention->self);
      for (const Slot &s : span->mention_) {
        if (s.name == names_->n_evokes) AddMention(s.value, span);
      }
    } else if (slot->name == names_->n_theme.handle()) {
      // Add thematic frame.
      themes_.push_back(slot->value);
    }
  }
}

Document::Document(const Document &other)
    : text_(other.text_),
      tokens_(other.tokens_),
      themes_(other.store()),
      names_(other.names_) {
  // Make a copy of the document frame (except document id).
  names_->AddRef();
  Store *store = other.store();
  Builder builder(store);
  for (const Slot &s : other.top_) {
    if (s.name != Handle::id()) {
      builder.Add(s.name, s.value);
    }
  }
  top_ = builder.Create();

  // Update tokens.
  for (Token &token : tokens_) {
    token.document_ = this;
    token.span_ = nullptr;
  }

  // Copy mention spans.
  for (const Span *s : other.spans_) {
    Span *span = Insert(s->begin_, s->end_);
    span->mention_ = Frame(store, store->Clone(s->mention_.handle()));
    for (const Slot &s : span->mention_) {
      if (s.name == names_->n_evokes) AddMention(s.value, span);
    }
  }

  // Copy themes.
  for (Handle h : other.themes_) {
    themes_.push_back(h);
  }

  // Copy extra slots.
  if (other.extras_ != nullptr) {
    extras_ = new Slots(store);
    extras_->reserve(other.extras_->size());
    for (const Slot &s : *other.extras_) {
      extras_->emplace_back(s.name, s.value);
    }
  }
}

Document::Document(const Document &other,
                   int begin, int end,
                   bool annotations)
    : themes_(other.store()), names_(other.names_) {
  // Copy tokens.
  names_->AddRef();
  Store *store = other.store();
  int length = end - begin;
  int text_begin = other.text().size();
  int text_end = 0;
  tokens_.resize(length);
  for (int i = 0; i < length; ++i) {
    const Token &o = other.tokens_[i + begin];
    Token &t = tokens_[i];
    t = o;
    t.document_ = this;
    t.index_ = i;
    t.span_ = nullptr;
    if (o.begin_ < text_begin) text_begin = o.begin_;
    if (o.end_ > text_end) text_end = o.end_;
  }
  if (length > 0) tokens_changed_ = true;

  // Copy text and adjust token positions.
  if (text_end > text_begin) {
    text_ = other.text_.substr(text_begin, text_end - text_begin);
    for (Token &t : tokens_) {
      t.begin_ -= text_begin;
      t.end_ -= text_begin;
    }
  }

  // Copy annotations.
  if (annotations) {
    for (const Span *s : other.spans_) {
      int b = s->begin_ - begin;
      int e = s->end_ - begin;
      if (b < 0 || e > length) continue;
      Span *span = Insert(b, e);
      span->mention_ = Frame(store, store->Clone(s->mention_.handle()));
      for (const Slot &s : span->mention_) {
        if (s.name == names_->n_evokes) AddMention(s.value, span);
      }
    }
  }

  // Create document frame.
  Builder builder(store);
  builder.AddIsA(names_->n_document);
  if (!text_.empty()) builder.Add(names_->n_text, text_);
  top_ = builder.Create();
}

Document::~Document() {
  // Delete all spans. This also clears all references to the mention frames.
  for (auto *s : spans_) delete s;
  delete extras_;

  // Release names.
  names_->Release();
}

void Document::Update() {
  // Build document frame.
  Builder builder(top_);
  builder.Delete(names_->n_mention);
  builder.Delete(names_->n_theme);

  // Update tokens.
  if (tokens_changed_) {
    Handles tokens(store());
    tokens.reserve(tokens_.size());
    for (int i = 0; i < tokens_.size(); ++i) {
      Token &t = tokens_[i];
      Builder token(store());
      if (t.begin_ != -1 && t.end_ != -1 &&
          text_.compare(t.begin_, t.end_ - t.begin_, t.word_) != 0) {
        token.Add(names_->n_word, t.word_);
      }
      if (t.begin_ != -1) {
        token.Add(names_->n_start, t.begin_);
        if (t.end_ != -1 && t.end_ != t.begin_ + 1) {
          token.Add(names_->n_size, t.end_ - t.begin_);
        }
      }
      if (t.brk_ != (i == 0 ? NO_BREAK : SPACE_BREAK)) {
        token.Add(names_->n_break, t.brk_);
      }
      if (t.style_ != 0) {
        token.Add(names_->n_style, t.style_);
      }
      tokens.push_back(token.Create().handle());
    }
    Array token_array(store(), tokens);
    builder.Set(names_->n_tokens, token_array);
    tokens_changed_ = false;
  }

  // Update mentions.
  for (Span *span : spans_) {
    if (span->deleted()) continue;
    builder.Add(names_->n_mention, span->mention_);
  }

  // Update thematic frames.
  for (Handle theme : themes_) {
    builder.Add(names_->n_theme, theme);
  }

  // Add extra slots to document frame.
  if (extras_ != nullptr) {
    for (const Slot &s : *extras_) {
      builder.Add(s.name, s.value);
    }
  }

  builder.Update();
}

void Document::SetText(Handle text) {
  top_.Set(names_->n_text, text);
  text_ = String(store(), text).value();
  tokens_.clear();
  tokens_changed_ = true;
}

void Document::SetText(Text text) {
  top_.Set(names_->n_text, text);
  text_ = text.str();
  tokens_.clear();
  tokens_changed_ = true;
}

void Document::AddToken(Text word, int begin, int end,
                        BreakType brk, int style) {
  // Expand token array.
  int index = tokens_.size();
  tokens_.resize(index + 1);

  // Fill new token.
  Token &t = tokens_[index];
  t.document_ = this;
  t.handle_ = Handle::nil();
  t.index_ = index;
  t.begin_ = begin;
  t.end_ = end;
  t.word_.assign(word.data(), word.size());
  t.brk_ = brk;
  t.style_ = style;
  t.fingerprint_ = 0;
  t.form_ = CASE_INVALID;
  t.span_ = nullptr;
  tokens_changed_ = true;
}

Span *Document::AddSpan(int begin, int end, Handle type) {
  // Add new span for the phrase or get existing span.
  Span *span = Insert(begin, end);
  if (span == nullptr) return nullptr;

  if (span->mention_.IsNil()) {
    // Create phrase frame.
    int length = end - begin;
    Builder phrase(store());
    if (type != Handle::nil()) phrase.AddIsA(type);
    phrase.Add(names_->n_begin, begin);
    if (length != 1) phrase.Add(names_->n_length, length);
    span->mention_ = phrase.Create();
  } else {
    // Span already exists. Add the type to the phrase frame.
    if (type != Handle::nil() && !span->mention_.IsA(type)) {
      span->mention_.AddIsA(type);
    }
  }

  return span;
}

void Document::DeleteSpan(Span *span) {
  // Ignore if it has already been deleted.
  if (span->deleted()) return;

  // Remove span from span index.
  Remove(span);

  // Remove all evoked frames from mention table.
  for (const Slot &slot : span->mention_) {
    if (slot.name == names_->n_evokes) {
      RemoveMention(slot.value, span);
    }
  }

  // Clear the reference to the mention frame. This will mark the span as
  // deleted.
  span->mention_ = Frame::nil();
}

void Document::AddTheme(Handle handle) {
  themes_.push_back(handle);
}

void Document::RemoveTheme(Handle handle) {
  auto it = std::find(themes_.begin(), themes_.end(), handle);
  if (it != themes_.end()) themes_.erase(it);
}

void Document::AddExtra(Handle name, Handle value) {
  if (extras_ == nullptr) extras_ = new Slots(store());
  extras_->emplace_back(name, value);
}

void Document::AddMention(Handle handle, Span *span) {
  mentions_.emplace(handle, span);
}

void Document::RemoveMention(Handle handle, Span *span) {
  auto interval = mentions_.equal_range(handle);
  for (auto it = interval.first; it != interval.second; ++it) {
    if (it->second == span) {
      mentions_.erase(it);
      break;
    }
  }
}

int Document::Locate(int position) const {
  int index = 0;
  int len = tokens_.size();
  while (len > 0) {
    int width = len / 2;
    int mid = index + width;
    if (tokens_[mid].begin() < position) {
      index = mid + 1;
      len -=  width + 1;
    } else {
      len = width;
    }
  }
  return index;
}

uint64 Document::PhraseFingerprint(int begin, int end) const {
  uint64 fp = 1;
  for (int t = begin; t < end; ++t) {
    uint64 word_fp = TokenFingerprint(t);
    if (word_fp == 1) continue;
    fp = Fingerprinter::Mix(word_fp, fp);
  }

  return fp;
}

CaseForm Document::Form(int begin, int end) const {
  CaseForm form = CASE_INVALID;
  for (int t = begin; t < end; ++t) {
    if (token(t).skipped()) continue;
    CaseForm token_form = token(t).Form();
    if (form == CASE_INVALID) {
      form = token_form;
    } else if (form != token_form) {
      form = CASE_NONE;
    }
  }
  return form;
}

string Document::PhraseText(int begin, int end) const {
  string phrase;
  for (int t = begin; t < end; ++t) {
    const Token &token = tokens_[t];
    if (t > begin && token.brk() != NO_BREAK) phrase.push_back(' ');
    phrase.append(token.word());
  }

  return phrase;
}

Span *Document::EnclosingSpan(int begin, int end, bool *crossing) {
  Span *enclosing = nullptr;
  Span *prev = nullptr;
  *crossing = false;
  for (int t = begin; t < end; ++t) {
    Span *s = tokens_[t].span_;

<<<<<<< HEAD
    // Skip if it is has the same leaf span as the previous token.
=======
    // Skip if it has the same leaf span as the previous token.
>>>>>>> fce18b24
    if (s == prev) continue;
    prev = s;

    // Check nested spans up until the first enclosing span.
    while (s != nullptr) {
      int delta_b = begin - s->begin();
      int delta_e = end - s->end();

      // Check for matching span.
      if (delta_b == 0 && delta_e == 0) return s;

      // Check for crossing span.
      if (delta_b * delta_e > 0) {
        *crossing = true;
        return nullptr;
      }

      // Check for enclosing span.
      if (delta_b >= 0 && delta_e <= 0) {
        if (enclosing == nullptr) enclosing = s;
        break;
      }

      s = s->parent_;
    }
  }

  return enclosing;
}

Span *Document::Insert(int begin, int end) {
  // Find smallest non-crossing enclosing span.
  bool crossing = false;
  Span *enclosing = EnclosingSpan(begin, end, &crossing);
  if (crossing) return nullptr;

  // Check if span already exists.
  if (enclosing != nullptr && enclosing->begin() == begin &&
      enclosing->end() == end) {
    return enclosing;
  }

  // Add new span and update span tree.
  Span *span;
  if (enclosing == nullptr) {
    // There is no enclosing span, so this is a top-level span. Find the spans
    // enclosed by this span. These must be other top-level spans.
    Span *children = nullptr;
    Span *tail = nullptr;
    for (int t = begin; t < end; ++t) {
      // Find top-level span at position t.
      Span *s = tokens_[t].span_;
      if (s == nullptr) continue;
      while (s->parent_ != nullptr) s = s->parent_;

      // Skip if this is the same as for the previous token.
      if (s == tail) continue;

      // Insert span into child chain.
      if (children == nullptr) children = s;
      if (tail != nullptr) tail->sibling_ = s;
      tail = s;
    }
    if (tail != nullptr) tail->sibling_ = nullptr;

    // Add new span top-level span.
    span = new Span(this, spans_.size(), begin, end);
    spans_.push_back(span);

    // Add covered top-level spans as children.
    span->children_ = children;
  } else {
    // The new span is enclosed by a parent span. First, find the left and
    // right-most child spans enclosed by the new span. We also track the spans
    // (if any) to the immediate left and right of these child spans.
    Span *left, *right, *left_prev, *right_next;
    left = left_prev = right = right_next = nullptr;
    Span *s = enclosing->children_;
    while (s != nullptr) {
      if (s->begin() >= begin && s->end() <= end) {
        if (left == nullptr) left = s;  // first child contained in the new span
        right = s;  // last child contained in the new span
      } else if (s->begin() < begin) {
        left_prev = s;  // last child before the new span
      } else if (s->begin() >= end && right_next == nullptr) {
        right_next = s;  // first child after the new span
      }
      s = s->sibling_;
    }

    // Add new span.
    span = new Span(this, spans_.size(), begin, end);
    spans_.push_back(span);

    // Insert span into tree.
    span->parent_ = enclosing;
    span->children_ = left;
    if (left_prev != nullptr) {
      left_prev->sibling_ = span;
    } else {
      enclosing->children_ = span;
    }
    span->sibling_ = right_next;
    if (right != nullptr) {
      right->sibling_ = nullptr;
    }
  }

  // Update parent for enclosed spans.
  Span *child = span->children_;
  while (child != nullptr) {
    child->parent_ = span;
    child = child->sibling_;
  }

  // Update leaf pointers.
  Span *parent = span->parent_;
  for (int t = begin; t < end; ++t) {
    if (tokens_[t].span_ == parent) tokens_[t].span_ = span;
  }

  return span;
}

void Document::Remove(Span *span) {
  // Move leaf spans to parent.
  for (int t = span->begin(); t < span->end(); ++t) {
    if (tokens_[t].span_ == span) tokens_[t].span_ = span->parent_;
  }

  // Move parent pointers of children to grandparent.
  Span *parent = span->parent_;
  Span *child = span->children_;
  Span *last = nullptr;
  while (child != nullptr) {
    child->parent_ = parent;
    last = child;
    child = child->sibling_;
  }

  // Replace span with child spans in parent.
  if (parent != nullptr) {
    Span **next = &parent->children_;
    Span *child = parent->children_;
    while (child != span) {
      next = &child->sibling_;
      child = child->sibling_;
    }
    if (span->children_ != nullptr) {
      *next = span->children_;
      last->sibling_ = span->sibling_;
    } else {
      *next = span->sibling_;
    }
  }
}

Span *Document::GetSpan(int begin, int end) const {
  Span *span = tokens_[begin].span();
  while (span != nullptr) {
    if (span->begin() == begin && span->end() == end) return span;
    span = span->parent_;
  }
  return nullptr;
}

void Document::ClearAnnotations() {
  for (Token &t : tokens_) t.span_ = nullptr;
  for (Span *s : spans_) delete s;
  spans_.clear();
  mentions_.clear();
  themes_.clear();
}

}  // namespace nlp
}  // namespace sling
<|MERGE_RESOLUTION|>--- conflicted
+++ resolved
@@ -577,11 +577,7 @@
   for (int t = begin; t < end; ++t) {
     Span *s = tokens_[t].span_;
 
-<<<<<<< HEAD
-    // Skip if it is has the same leaf span as the previous token.
-=======
     // Skip if it has the same leaf span as the previous token.
->>>>>>> fce18b24
     if (s == prev) continue;
     prev = s;
 
