--- conflicted
+++ resolved
@@ -97,12 +97,8 @@
     "//sling/nlp/embedding:word-embeddings",
     "//sling/nlp/embedding:fact-plausibility",
 
-<<<<<<< HEAD
     "//sling/nlp/parser:parser-trainer",
-=======
-    "//sling/nlp/parser:caspar-trainer",
     "//sling/nlp/parser:parser-annotator",
->>>>>>> d2b3d4f2
 
     "//sling/nlp/silver:idf",
     "//sling/nlp/silver:annotators",
