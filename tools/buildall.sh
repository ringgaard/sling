#!/bin/sh

bazel build -c opt \
  sling/base:* \
  sling/file:* \
  sling/frame:* \
  sling/http:* \
  sling/myelin:* \
  sling/myelin/kernel:* \
  sling/myelin/generator:* \
  sling/myelin/tests:* \
  sling/myelin/cuda:* \
  sling/nlp/document:* \
  sling/nlp/kb:* \
  sling/nlp/parser:* \
  sling/nlp/parser/tools:* \
  sling/nlp/parser/trainer:* \
<<<<<<< HEAD
  sling/nlp/web:* \
  sling/nlp/wiki:* \
  sling/schema:* \
=======
  sling/pyapi:* \
>>>>>>> b7fef21f
  sling/stream:* \
  sling/string:* \
  sling/task:* \
  sling/util:* \
  sling/web:* \
  sling/workflow:* \
  tools:* \
<|MERGE_RESOLUTION|>--- conflicted
+++ resolved
@@ -15,13 +15,10 @@
   sling/nlp/parser:* \
   sling/nlp/parser/tools:* \
   sling/nlp/parser/trainer:* \
-<<<<<<< HEAD
+  sling/pyapi:* \
   sling/nlp/web:* \
   sling/nlp/wiki:* \
   sling/schema:* \
-=======
-  sling/pyapi:* \
->>>>>>> b7fef21f
   sling/stream:* \
   sling/string:* \
   sling/task:* \
