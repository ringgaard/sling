// Copyright 2017 Google Inc.
//
// Licensed under the Apache License, Version 2.0 (the "License");
// you may not use this file except in compliance with the License.
// You may obtain a copy of the License at
//
//     http://www.apache.org/licenses/LICENSE-2.0
//
// Unless required by applicable law or agreed to in writing, software
// distributed under the License is distributed on an "AS IS" BASIS,
// WITHOUT WARRANTIES OR CONDITIONS OF ANY KIND, either express or implied.
// See the License for the specific language governing permissions and
// limitations under the License.

#include "nlp/parser/trainer/feature.h"

#include "file/file.h"
#include "nlp/document/affix.h"
#include "nlp/parser/trainer/workspace.h"
#include "stream/file.h"
#include "stream/file-input.h"
#include "string/strcat.h"
#include "util/unicode.h"

namespace sling {
namespace nlp {

using syntaxnet::dragnn::ComponentSpec;

static constexpr char kUnknown[] = "<UNKNOWN>";

class PrecomputedFeature : public SemparFeature {
 public:
   void RequestWorkspaces(WorkspaceRegistry *registry) override {
    workspace_id_ = registry->Request<VectorIntWorkspace>(name());
  }

  void Preprocess(SemparState *state) override {
    auto *workspaces = state->instance()->workspaces;
    if (workspaces->Has<VectorIntWorkspace>(workspace_id_)) return;

    int size = state->num_tokens();
    VectorIntWorkspace *workspace = new VectorIntWorkspace(size);
    for (int i = 0; i < size; ++i) {
      const string &s = state->document()->token(i).text();
      workspace->set_element(i, Get(i, s));
    }
    workspaces->Set<VectorIntWorkspace>(workspace_id_, workspace);
  }

  void Extract(Args *args) override {
    int index = args->state->current() + argument();
    int begin = args->state->begin();
    if (index >= begin && index < args->state->end()) {
      int64 id = args->workspaces()->Get<VectorIntWorkspace>(
          workspace_id_).element(index + begin);
      if (id != -1) args->Output(id);
    }
  }

 protected:
  virtual int64 Get(int index, const string &word) = 0;

  // Workspace index.
  int workspace_id_ = -1;
};

namespace {

bool HasSpaces(const string &word) {
  for (char c : word) {
    if (c == ' ') return true;
  }
  return false;
}

void NormalizeDigits(string *form) {
  for (size_t i = 0; i < form->size(); ++i) {
    if ((*form)[i] >= '0' && (*form)[i] <= '9') (*form)[i] = '9';
  }
}

}  // namespace

// Feature that returns the id of the current word (offset via argument()).
class WordFeature : public PrecomputedFeature {
 public:
  void TrainInit(SharedResources *resources,
                 const ComponentSpec &spec,
                 const string &output_folder) override {
    vocabulary_file_ = StrCat(output_folder, "/", spec.name(), "-word-vocab");
  }

  void TrainProcess(const Document &document) override {
    for (int t = 0; t < document.num_tokens(); ++t) {
      const auto &token = document.token(t);
      string word = token.text();
      NormalizeDigits(&word);
      if (word.empty() || HasSpaces(word)) continue;
      Add(word);
    }
  }

  int TrainFinish(ComponentSpec *spec) override {
    // Write vocabulary to file.
    string contents;
    for (const string &w : id_to_word_) {
      StrAppend(&contents, !contents.empty() ? "\n" : "", w);
    }

    // Add kUnknown to the vocabulary.
    if (!contents.empty()) StrAppend(&contents, "\n");
    StrAppend(&contents, kUnknown);
    CHECK(File::WriteContents(vocabulary_file_, contents));

    // Add path to the vocabulary to the spec.
    AddResourceToSpec("word-vocab", vocabulary_file_, spec);

    return id_to_word_.size() + 1;  // +1 for kUnknown
  }

  void Init(const ComponentSpec &spec, SharedResources *resources) override {
    string file = GetResource(spec, "word-vocab");
    CHECK(!file.empty()) << spec.DebugString();
    FileInput input(file);
    string word;
    int64 count = 0;
    while (input.ReadLine(&word)) {
      if (!word.empty() && word.back() == '\n') word.pop_back();
      if (word == kUnknown) {
        oov_ = count;
        continue;
      }
      Add(word);
      count++;
    }
    CHECK_NE(oov_, -1) << kUnknown << " not in " << file;
    LOG(INFO) << "WordFeature: " << id_to_word_.size() << " words read, "
              << " OOV feature id: " << oov_;
  }

  string FeatureToString(int64 id) const override {
    return (id == oov_) ? kUnknown : id_to_word_.at(id);
  }

 protected:
  int64 Get(int index, const string &word) override {
    string s = word;
    NormalizeDigits(&s);
    const auto &it = words_.find(s);
    return it == words_.end() ? oov_ : it->second;
  }

 private:
  virtual void Add(const string &word) {
    const auto &it = words_.find(word);
    if (it == words_.end()) {
      int64 id = words_.size();
      words_[word] = id;
      id_to_word_.emplace_back(word);
      CHECK_EQ(id_to_word_.size(), 1 + id);
    }
  }

  // Unknown word id.
  int64 oov_ = -1;

  // Path of vocabulary under construction.
  string vocabulary_file_;

  // Word -> Id.
  std::unordered_map<string, int64> words_;

  // Id -> Word.
  std::vector<string> id_to_word_;
};

REGISTER_SEMPAR_FEATURE("word", WordFeature);

class PrefixFeature : public PrecomputedFeature {
 public:
  ~PrefixFeature() override {
    delete affixes_;
  }

  void TrainInit(SharedResources *resources,
                 const ComponentSpec &spec,
                 const string &output_folder) override {
    vocabulary_file_ =
        StrCat(output_folder, "/", spec.name(), "-", VocabularyName());
    length_ = GetIntParam("length", 3);
    affixes_ = new AffixTable(AffixType(), length_);
  }

  void TrainProcess(const Document &document) override {
    for (int t = 0; t < document.num_tokens(); ++t) {
      const auto &token = document.token(t);
      string word = token.text();
      NormalizeDigits(&word);
      if (!word.empty() && !HasSpaces(word)) {
        affixes_->AddAffixesForWord(word.c_str(), word.size());
      }
    }
  }

  int TrainFinish(ComponentSpec *spec) override {
    // Write affix table to file.
    FileOutputStream output(vocabulary_file_);
    affixes_->Write(&output);
    CHECK(output.Close());

    // Add path to the vocabulary to the spec.
    AddResourceToSpec(VocabularyName(), vocabulary_file_, spec);

    return affixes_->size() + 1;  // +1 for kUnknown
  }

  void Init(const ComponentSpec &spec, SharedResources *resources) override {
    vocabulary_file_ = GetResource(spec, VocabularyName());
    CHECK(!vocabulary_file_.empty()) << spec.DebugString();

    length_ = GetIntParam("length", 3);
    affixes_ = new AffixTable(AffixType(), length_);
    FileInputStream input(vocabulary_file_);
    affixes_->Read(&input);
    oov_ = affixes_->size();
  }

  string FeatureToString(int64 id) const override {
    return (id == oov_) ? kUnknown : affixes_->AffixForm(id);
  }

 protected:
  virtual AffixTable::Type AffixType() const {
    return AffixTable::PREFIX;
  }

  virtual string VocabularyName() const {
    return "prefix-table";
  }

  int64 Get(int index, const string &word) override {
    const char *start = word.data();
    const char *end = word.data() + word.size();
    const char *p = start;
    int n = 0;
    while (n < length_ && p < end) {
      int len = UTF8::CharLen(p);
      if (p + len > end) return oov_;
      p += len;
      n++;
    }

    string affix(start, p - start);
    int affix_id = affixes_->AffixId(affix);
    return affix_id == -1 ? oov_ : affix_id;
  }

  AffixTable *affixes_ = nullptr;
  int length_ = 0;
  int oov_ = -1;
  string vocabulary_file_;
};

REGISTER_SEMPAR_FEATURE("prefix", PrefixFeature);

class SuffixFeature : public PrefixFeature {
 protected:
  AffixTable::Type AffixType() const override {
    return AffixTable::SUFFIX;
  }

  string VocabularyName() const override {
    return "suffix-table";
  }

  int64 Get(int index, const string &word) override {
    const char *start = word.data();
    const char *end = word.data() + word.size();
    const char *p = end;
    int n = 0;
    while (n < length_ && p > start) {
      p = UTF8::Previous(p, start);
      n++;
    }
<<<<<<< HEAD
    if (n > 0) return oov_;
=======
    if (n < length_) return oov_;
>>>>>>> e9cfeba6

    string affix(p, end - p);
    int affix_id = affixes_->AffixId(affix);
    return affix_id == -1 ? oov_ : affix_id;
  }
};

REGISTER_SEMPAR_FEATURE("suffix", SuffixFeature);

class HyphenFeature : public PrecomputedFeature {
 public:
  // Enumeration of values.
  enum Category {
    NO_HYPHEN = 0,
    HAS_HYPHEN = 1,
    CARDINALITY = 2,
  };

  // Returns the final domain size of the feature.
  int TrainFinish(ComponentSpec *spec) override {
    return CARDINALITY;
  }

  string FeatureToString(int64 id) const override {
    if (id == NO_HYPHEN) return "NO_HYPHEN";
    if (id == HAS_HYPHEN) return "HAS_HYPHEN";
    return "<INVALID_HYPHEN>";
  }

 protected:
  int64 Get(int index, const string &word) override {
    return (word.find('-') != string::npos ? HAS_HYPHEN : NO_HYPHEN);
  }
};

REGISTER_SEMPAR_FEATURE("hyphen", HyphenFeature);

// Feature that categorizes the capitalization of the word. If the option
// utf8=true is specified, lowercase and uppercase checks are done with UTF8
// compliant functions.
class CapitalizationFeature : public PrecomputedFeature {
 public:
  enum Category {
    LOWERCASE = 0,                     // normal word
    UPPERCASE = 1,                     // all-caps
    CAPITALIZED = 2,                   // has one cap and one non-cap
    CAPITALIZED_SENTENCE_INITIAL = 3,  // same as above but sentence-initial
    NON_ALPHABETIC = 4,                // contains no alphabetic characters
    CARDINALITY = 5,
  };

  // Returns the final domain size of the feature.
  int TrainFinish(ComponentSpec *spec) override {
    return CARDINALITY;
  }

  // Returns a string representation of the enum value.
  string FeatureToString(int64 id) const override {
    Category category = static_cast<Category>(id);
    switch (category) {
      case LOWERCASE: return "LOWERCASE";
      case UPPERCASE: return "UPPERCASE";
      case CAPITALIZED: return "CAPITALIZED";
      case CAPITALIZED_SENTENCE_INITIAL: return "CAPITALIZED_SENTENCE_INITIAL";
      case NON_ALPHABETIC: return "NON_ALPHABETIC";
      default: return "<INVALID_CAPITALIZATION>";
    }
  }

 protected:
  int64 Get(int index, const string &word) override {
    bool has_upper = false;
    bool has_lower = false;
    const char *str = word.c_str();
    for (int i = 0; i < word.length(); ++i) {
      char c = str[i];
      has_upper = (has_upper || (c >= 'A' && c <= 'Z'));
      has_lower = (has_lower || (c >= 'a' && c <= 'z'));
    }

    // Compute simple values.
    if (!has_upper && has_lower) return LOWERCASE;
    if (has_upper && !has_lower) return UPPERCASE;
    if (!has_upper && !has_lower) return NON_ALPHABETIC;

    // Else has_upper && has_lower; a normal capitalized word.  Check the break
    // level to determine whether the capitalized word is sentence-initial.
    return (index == 0) ? CAPITALIZED_SENTENCE_INITIAL : CAPITALIZED;
  }
};

REGISTER_SEMPAR_FEATURE("capitalization", CapitalizationFeature);

// A feature for computing whether the focus token contains any punctuation
// for ternary features.
class PunctuationAmountFeature : public PrecomputedFeature {
 public:
  // Enumeration of values.
  enum Category {
    NO_PUNCTUATION = 0,
    SOME_PUNCTUATION = 1,
    ALL_PUNCTUATION = 2,
    CARDINALITY = 3,
  };

  // Returns the final domain size of the feature.
  int TrainFinish(ComponentSpec *spec) override {
    return CARDINALITY;
  }

  string FeatureToString(int64 id) const override {
    Category category = static_cast<Category>(id);
    switch (category) {
      case NO_PUNCTUATION: return "NO_PUNCTUATION";
      case SOME_PUNCTUATION: return "SOME_PUNCTUATION";
      case ALL_PUNCTUATION: return "ALL_PUNCTUATION";
      default: return "<INVALID_PUNCTUATION>";
    }
  }

 protected:
  int64 Get(int index, const string &word) override {
    bool has_punctuation = false;
    bool all_punctuation = true;

    const char *s = word.data();
    const char *end = word.data() + word.size();
    while (s < end) {
      int code = UTF8::Decode(s, end - s);
      if (code < 0) break;
      bool is_punct = Unicode::IsPunctuation(code);
      all_punctuation &= is_punct;
      has_punctuation |= is_punct;
      if (!all_punctuation && has_punctuation) return SOME_PUNCTUATION;
      s = UTF8::Next(s);
    }
    if (!all_punctuation) return NO_PUNCTUATION;
    return ALL_PUNCTUATION;
  }
};

REGISTER_SEMPAR_FEATURE("punctuation", PunctuationAmountFeature);

// A feature for a feature that returns whether the word is an open or
// close quotation mark, based on its relative position to other quotation marks
// in the sentence.
class QuoteFeature : public PrecomputedFeature {
 public:
  // Enumeration of values.
  enum Category {
    NO_QUOTE = 0,
    OPEN_QUOTE = 1,
    CLOSE_QUOTE = 2,
    UNKNOWN_QUOTE = 3,
    CARDINALITY = 4,
  };

  // Returns the final domain size of the feature.
  int TrainFinish(ComponentSpec *spec) override {
    return CARDINALITY;
  }

  string FeatureToString(int64 id) const override {
    Category category = static_cast<Category>(id);
    switch (category) {
      case NO_QUOTE: return "NO_QUOTE";
      case OPEN_QUOTE: return "OPEN_QUOTE";
      case CLOSE_QUOTE: return "CLOSE_QUOTE";
      case UNKNOWN_QUOTE: return "UNKNOWN_QUOTE";
      default: return "<INVALID_QUOTE>";
    }
  }

  // Override preprocess to compute open and close quotes from prior context of
  // the sentence.
  void Preprocess(SemparState *state) override {
    auto *workspaces = state->instance()->workspaces;
    if (workspaces->Has<VectorIntWorkspace>(workspace_id_)) return;

    // For double quote ", it is unknown whether they are open or closed without
    // looking at the prior tokens in the sentence.  in_quote is true iff an odd
    // number of " marks have been seen so far in the sentence (similar to the
    // behavior of some tokenizers).
    int size = state->num_tokens();
    VectorIntWorkspace *workspace = new VectorIntWorkspace(size);
    bool in_quote = false;
    for (int i = 0; i < size; ++i) {
      const string &s = state->document()->token(i).text();
      int64 id = Get(i, s);
      if (id == UNKNOWN_QUOTE) {
        // Update based on in_quote and flip in_quote.
        id = in_quote ? CLOSE_QUOTE : OPEN_QUOTE;
        in_quote = !in_quote;
      }
      workspace->set_element(i, id);
    }
    workspaces->Set<VectorIntWorkspace>(workspace_id_, workspace);
  }

 protected:
  int64 Get(int index, const string &word) override {
    // Penn Treebank open and close quotes are multi-character.
    if (word == "``") return OPEN_QUOTE;
    if (word == "''") return CLOSE_QUOTE;
    int code = UTF8::Decode(word.data(), word.size());
    if (code < 0) return NO_QUOTE;
    switch (Unicode::Category(code)) {
      case CHARCAT_INITIAL_QUOTE_PUNCTUATION: return OPEN_QUOTE;
      case CHARCAT_FINAL_QUOTE_PUNCTUATION: return CLOSE_QUOTE;
      case CHARCAT_OTHER_PUNCTUATION:
        if (word == "'" || word == "\"") return UNKNOWN_QUOTE;
        return NO_QUOTE;
      default:
        return NO_QUOTE;
    }
  }
};

REGISTER_SEMPAR_FEATURE("quote", QuoteFeature);

// Feature that computes whether a word has digits or not.
class DigitFeature : public PrecomputedFeature {
 public:
  // Enumeration of values.
  enum Category {
    NO_DIGIT = 0,
    SOME_DIGIT = 1,
    ALL_DIGIT = 2,
    CARDINALITY = 3,
  };

  // Returns the final domain size of the feature.
  int TrainFinish(ComponentSpec *spec) override {
    return CARDINALITY;
  }

  string FeatureToString(int64 id) const override {
    Category category = static_cast<Category>(id);
    switch (category) {
      case NO_DIGIT: return "NO_DIGIT";
      case SOME_DIGIT: return "SOME_DIGIT";
      case ALL_DIGIT: return "ALL_DIGIT";
      default: return "<INVALID_DIGIT>";
    }
  }

 protected:
  int64 Get(int index, const string &word) override {
    bool has_digit = isdigit(word[0]);
    bool all_digit = has_digit;
    for (size_t i = 1; i < word.length(); ++i) {
      bool char_is_digit = isdigit(word[i]);
      all_digit = all_digit && char_is_digit;
      has_digit = has_digit || char_is_digit;
      if (!all_digit && has_digit) return SOME_DIGIT;
    }
    if (!all_digit) return NO_DIGIT;
    return ALL_DIGIT;
  }
};

REGISTER_SEMPAR_FEATURE("digit", DigitFeature);

// Returns the roles of the top few frames as: (i, r), (r, j), (i, r, j), (i, j)
// where i, j are attention indices and r is a role that connects those frames.
class FrameRolesFeature : public SemparFeature {
 public:
  void TrainInit(SharedResources *resources,
                 const ComponentSpec &spec,
                 const string &output_folder) override {
    Store *global = resources->global;
    for (int i = 0; i < resources->table.NumActions(); ++i) {
      const auto &action = resources->table.Action(i);
      if (action.type == ParserAction::CONNECT ||
          action.type == ParserAction::EMBED ||
          action.type == ParserAction::ELABORATE) {
        if (roles_.find(action.role) == roles_.end()) {
          int index = roles_.size();
          roles_[action.role] = index;
          role_ids_.emplace_back(Frame(global, action.role).Id().str());
        }
      }
    }

    // Compute the offsets for the four types of features. These are laid out
    // in this order: all (i, r) features, all (r, j) features, all (i, j)
    // features, all (i, r, j) features.
    // We restrict i, j to be < frame-limit, a feature parameter.
    frame_limit_ = GetIntParam("frame-limit", 5);
    int combinations = frame_limit_ * roles_.size();
    outlink_offset_ = 0;
    inlink_offset_ = outlink_offset_ + combinations;
    unlabeled_link_offset_ = inlink_offset_ + combinations;
    labeled_link_offset_ = unlabeled_link_offset_ + frame_limit_ * frame_limit_;
    domain_size_ = labeled_link_offset_ + frame_limit_ * combinations + 1;
  }

  int TrainFinish(ComponentSpec *spec) override {
    return domain_size_;
  }

  void Init(const ComponentSpec &spec, SharedResources *resources) override {
    ComponentSpec unused_spec;
    TrainInit(resources, unused_spec, "" /* output_folder; unused */);
  }

  // Returns the four types of features.
  void Extract(SemparFeature::Args *args) override {
    CHECK(!args->state->shift_only());
    const ParserState *s = args->parser_state();

    // Construct a mapping from absolute frame index -> attention index.
    std::unordered_map<int, int> frame_to_attention;
    for (int i = 0; i < frame_limit_; ++i) {
      if (i < s->AttentionSize()) {
        frame_to_attention[s->Attention(i)] = i;
      } else {
        break;
      }
    }

    // Output features.
    for (const auto &kv : frame_to_attention) {
      // Attention index of the source frame.
      int source = kv.second;
      int outlink_base = outlink_offset_ + source * roles_.size();

      // Go over each slot of the source frame.
      Handle handle = s->frame(kv.first);
      const sling::FrameDatum *frame = s->store()->GetFrame(handle);
      for (const Slot *slot = frame->begin(); slot < frame->end(); ++slot) {
        const auto &it = roles_.find(slot->name);
        if (it == roles_.end()) continue;

        int role = it->second;
        args->Output(outlink_base + role);
        if (slot->value.IsIndex()) {
          const auto &it2 = frame_to_attention.find(slot->value.AsIndex());
          if (it2 != frame_to_attention.end()) {
            // Attention index of the target frame.
            int target = it2->second;
            args->Output(inlink_offset_ + target * roles_.size() + role);
            args->Output(
                unlabeled_link_offset_ + source * frame_limit_ + target);
            args->Output(labeled_link_offset_ +
                         source * frame_limit_ * roles_.size() +
                         target * roles_.size() + role);
          }
        }
      }
    }
  }

  string FeatureToString(int64 id) const override {
    CHECK_GE(id, outlink_offset_);

    int r = roles_.size();
    int fr = frame_limit_ * roles_.size();

    if (id < inlink_offset_) {
      id -= outlink_offset_;
      return StrCat("(S=", id / r,  " -> R=", role_ids_[id % r], ")");
    } else if (id < unlabeled_link_offset_) {
      id -= inlink_offset_;
      return StrCat("(T=", id / r, " <- R=", role_ids_[id % r], ")");
    } else if (id < labeled_link_offset_) {
      id -= unlabeled_link_offset_;
      return StrCat("(S=", id / frame_limit_, " -> T=", id % frame_limit_, ")");
    } else {
      id -= labeled_link_offset_;
      return StrCat("(S=", id / fr, " -> R=", role_ids_[(id % fr) % r],
                    " -> T=", (id % fr) / r, ")");
    }
  }

 private:
  // Domain size of the feature.
  int domain_size_;

  // Maximum attention index considered (exclusive).
  int frame_limit_;

  // Starting offset for (source, role) features.
  int outlink_offset_;

  // Starting offset for (role, target) features.
  int inlink_offset_;

  // Starting offset for (source, target) features.
  int unlabeled_link_offset_;

  // Starting offset for (source, role, target) features.
  int labeled_link_offset_;

  // Set of roles considered.
  HandleMap<int> roles_;
  std::vector<string> role_ids_;
};

REGISTER_SEMPAR_FEATURE("roles", FrameRolesFeature);

}  // namespace nlp
}  // namespace sling<|MERGE_RESOLUTION|>--- conflicted
+++ resolved
@@ -283,11 +283,7 @@
       p = UTF8::Previous(p, start);
       n++;
     }
-<<<<<<< HEAD
-    if (n > 0) return oov_;
-=======
     if (n < length_) return oov_;
->>>>>>> e9cfeba6
 
     string affix(p, end - p);
     int affix_id = affixes_->AffixId(affix);
