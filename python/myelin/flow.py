--- conflicted
+++ resolved
@@ -216,13 +216,7 @@
       self.flags &= ~16
 
   def add_attr(self, name, value):
-<<<<<<< HEAD
-    if type(value) is bool:
-      if value == True: value = 1
-      elif value == False: value = 0
-=======
     if type(value) is bool: value = int(value)
->>>>>>> d95c7ef6
     self.attrs[name] = str(value)
 
   def attr(self, name):
